#include <stdio.h>
#include <stdlib.h>
#include <string.h>

#include "queue.h"

/* Notice: sometimes, Cppcheck would find the potential NULL pointer bugs,
 * but some of them cannot occur. You can suppress them by adding the
 * following line.
 *   cppcheck-suppress nullPointer
 */

/* Create an empty queue */
struct list_head *q_new()
{
    struct list_head *q = malloc(sizeof(struct list_head));
    if (!q)
        return NULL;
    INIT_LIST_HEAD(q);
    return q;
}

/* Free all storage used by queue */
void q_free(struct list_head *l)
{
    if (l == NULL)
        return;
    element_t *n, *s;
    list_for_each_entry_safe (n, s, l, list)
        q_release_element(n);
    free(l);
}
/*
 * New an element for s,
 * It will allocate memory for s
 * Return null if allocation failed.
 */
element_t *part_ins(char *s)
{
    element_t *new_ele = malloc(sizeof(element_t));
    if (new_ele == NULL)
        return NULL;
    new_ele->value = strdup(s);
    if (new_ele->value == NULL) {
        free(new_ele);
        return NULL;
    }
    return new_ele;
}

bool q_insert_head(struct list_head *head, char *s)
{
    if (head == NULL)
        return false;
    element_t *new_ele = part_ins(s);
    if (new_ele == NULL)
        return false;
    list_add(&new_ele->list, head);
    return true;
}

bool q_insert_tail(struct list_head *head, char *s)
{
    if (head == NULL)
        return false;
    element_t *new_ele = part_ins(s);
    if (new_ele == NULL)
        return false;
    list_add_tail(&new_ele->list, head);
    return true;
}


/* Remove an element from head of queue */
element_t *q_remove_head(struct list_head *head, char *sp, size_t bufsize)
{
    if (list_empty(head) != 0)
        return NULL;
    // else if (list_empty(head) == 0)
    // puts("queue not empty");
    element_t *n = list_first_entry(head, element_t, list);
    list_del(head->next);
    if (sp != NULL) {
        strncpy(sp, n->value, bufsize - 1);
        sp[bufsize - 1] = '\0';
    }
    return n;
}

// 修改一次兩處： (1)head 要做檢查。 (2)可以使用 q_remove_head
element_t *q_remove_tail(struct list_head *head, char *sp, size_t bufsize)
{
    if (!head || !head->prev)
        return NULL;
    return q_remove_head(head->prev->prev, sp, bufsize);
}

/* Return number of elements in queue */
int q_size(struct list_head *head)
{
    if (!head)
        return 0;

    int len = 0;
    struct list_head *li;

    list_for_each (li, head)
        len++;
    return len;
}

/* Delete the middle node in queue */
bool q_delete_mid(struct list_head *head)
{
    // https://leetcode.com/problems/delete-the-middle-node-of-a-linked-list/
    if (!head || list_empty(head)) {
        return false;
    }
    struct list_head *h = head->next;
    struct list_head *t = head->prev;
    while (true) {
<<<<<<< HEAD
        if (h == t) {
            list_del(h);
            q_release_element(list_entry(h, element_t, list));
            break;
        }
        if (h->next == t) {
            list_del(t);
            q_release_element(list_entry(t, element_t, list));
=======
        if (h == t || h->next == t) {
            list_del(h);
            q_release_element(list_entry(h, element_t, list));
            break;
        } else {
            puts("del tail case.");
>>>>>>> 350bd15a
            break;
        }
        h = h->next;
        t = t->prev;
    }
    return true;
}



/* Delete all nodes that have duplicate string */
bool q_delete_dup(struct list_head *head)
{
    // https://leetcode.com/problems/remove-duplicates-from-sorted-list-ii/
    if (!head)
        return false;

    element_t *cur, *safe;
    struct list_head *cut = head;
    LIST_HEAD(roll);
    list_for_each_entry_safe (cur, safe, head, list) {
        if (&safe->list != head && !strcmp(cur->value, safe->value))
            continue;

        if (cur->list.prev != cut) {
            LIST_HEAD(tmp);
            list_cut_position(&tmp, cut, &cur->list);
            list_splice(&tmp, &roll);
        }
        cut = safe->list.prev;
    }

    list_for_each_entry_safe (cur, safe, &roll, list)
        q_release_element(cur);

    return true;
}


/* Swap every two adjacent nodes */
void q_swap(struct list_head *head)
{
    // https://leetcode.com/problems/swap-nodes-in-pairs/
}

/* Reverse elements in queue */
void q_reverse(struct list_head *head) {}

/* Reverse the nodes of the list k at a time */
void q_reverseK(struct list_head *head, int k)
{
    // https://leetcode.com/problems/reverse-nodes-in-k-group/
}

<<<<<<< HEAD
/* Sort elements of queue in ascending order */
=======
/* Sort elements of queue in ascending/descending order */
void q_sort(struct list_head *head, bool descend) {}

/* Remove every node which has a node with a strictly less value anywhere to
 * the right side of it */
int q_ascend(struct list_head *head)
{
    // https://leetcode.com/problems/remove-nodes-from-linked-list/
    return 0;
}
>>>>>>> 350bd15a


void q_sort(struct list_head *head)
{
    /* Remove every node which has a node with a strictly greater value anywhere
     * to the right side of it */
    /*https://npes87184.github.io/2015-09-12-linkedListSort/ */
}

int q_descend(struct list_head *head)
{
    // https://leetcode.com/problems/remove-nodes-from-linked-list/
    return 0;
}

/* Merge all the queues into one sorted queue, which is in ascending/descending
 * order */
int q_merge(struct list_head *head, bool descend)
{
    // https://leetcode.com/problems/merge-k-sorted-lists/
    return 0;
}<|MERGE_RESOLUTION|>--- conflicted
+++ resolved
@@ -119,23 +119,12 @@
     struct list_head *h = head->next;
     struct list_head *t = head->prev;
     while (true) {
-<<<<<<< HEAD
-        if (h == t) {
-            list_del(h);
-            q_release_element(list_entry(h, element_t, list));
-            break;
-        }
-        if (h->next == t) {
-            list_del(t);
-            q_release_element(list_entry(t, element_t, list));
-=======
         if (h == t || h->next == t) {
             list_del(h);
             q_release_element(list_entry(h, element_t, list));
             break;
         } else {
             puts("del tail case.");
->>>>>>> 350bd15a
             break;
         }
         h = h->next;
@@ -190,9 +179,6 @@
     // https://leetcode.com/problems/reverse-nodes-in-k-group/
 }
 
-<<<<<<< HEAD
-/* Sort elements of queue in ascending order */
-=======
 /* Sort elements of queue in ascending/descending order */
 void q_sort(struct list_head *head, bool descend) {}
 
@@ -203,7 +189,6 @@
     // https://leetcode.com/problems/remove-nodes-from-linked-list/
     return 0;
 }
->>>>>>> 350bd15a
 
 
 void q_sort(struct list_head *head)

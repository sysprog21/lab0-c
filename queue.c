#include <stdio.h>
#include <stdlib.h>
#include <string.h>

#include "queue.h"

/* Notice: sometimes, Cppcheck would find the potential NULL pointer bugs,
 * but some of them cannot occur. You can suppress them by adding the
 * following line.
 *   cppcheck-suppress nullPointer
 */

/* Create an empty queue */
struct list_head *q_new()
{
    struct list_head *q = malloc(sizeof(struct list_head));
    if (!q)
        return NULL;
    INIT_LIST_HEAD(q);
    return q;
}

/* Free all storage used by queue */
void q_free(struct list_head *l)
{
    if (l == NULL)
        return;
    element_t *n, *s;
    list_for_each_entry_safe (n, s, l, list)
        q_release_element(n);
    free(l);
}
/*
 * New an element for s,
 * It will allocate memory for s
 * Return null if allocation failed.
 */
element_t *part_ins(char *s)
{
    element_t *new_ele = malloc(sizeof(element_t));
    if (new_ele == NULL)
        return NULL;
    new_ele->value = strdup(s);
    if (new_ele->value == NULL) {
        free(new_ele);
        return NULL;
    }
    return new_ele;
}

bool q_insert_head(struct list_head *head, char *s)
{
    if (head == NULL)
        return false;
    element_t *new_ele = part_ins(s);
    if (new_ele == NULL)
        return false;
    list_add(&new_ele->list, head);
    return true;
}

bool q_insert_tail(struct list_head *head, char *s)
{
    if (head == NULL)
        return false;
    element_t *new_ele = part_ins(s);
    if (new_ele == NULL)
        return false;
    list_add_tail(&new_ele->list, head);
    return true;
}


/* Remove an element from head of queue */
element_t *q_remove_head(struct list_head *head, char *sp, size_t bufsize)
{
    if (list_empty(head) != 0)
        return NULL;
    // else if (list_empty(head) == 0)
    // puts("queue not empty");
    element_t *n = list_first_entry(head, element_t, list);
    list_del(head->next);
    if (sp != NULL) {
        strncpy(sp, n->value, bufsize - 1);
        sp[bufsize - 1] = '\0';
    }
    return n;
}

// 修改一次兩處： (1)head 要做檢查。 (2)可以使用 q_remove_head
element_t *q_remove_tail(struct list_head *head, char *sp, size_t bufsize)
{
    if (!head || !head->prev)
        return NULL;
    return q_remove_head(head->prev->prev, sp, bufsize);
}

/* Return number of elements in queue */
int q_size(struct list_head *head)
{
    if (!head)
        return 0;

    int len = 0;
    struct list_head *li;

    list_for_each (li, head)
        len++;
    return len;
}

/* Delete the middle node in queue */
bool q_delete_mid(struct list_head *head)
{
    // https://leetcode.com/problems/delete-the-middle-node-of-a-linked-list/
    if (!head || list_empty(head)) {
        return false;
    }
    struct list_head *h = head->next;
    struct list_head *t = head->prev;
    while (true) {
        if (h == t) {
            list_del(h);
            q_release_element(list_entry(h, element_t, list));
            break;
        } else if (h->next == t) {
            list_del(t);
            q_release_element(list_entry(t, element_t, list));
            break;
        }
        h = h->next;
        t = t->prev;
    }
    return true;
}



/* Delete all nodes that have duplicate string */
bool q_delete_dup(struct list_head *head)
{
    // https://leetcode.com/problems/remove-duplicates-from-sorted-list-ii/
    if (!head)
        return false;
<<<<<<< HEAD
    element_t *cur, *new;
    int N_del = 0;
    bool flag = false; /*indicating end of duplicate string */
    list_for_each_entry_safe (cur, new, head, list) {
        /* break condition */
        if (&new->list == head)
            continue;
        /* string conparison */
        if (!strcmp(cur->value, new->value)) {
            if (flag == false) {
                N_del = 2;
                flag = true;
            } else
                N_del++;
        }
        /* delete */
        if (N_del > 0 && flag == true) {
            list_del(&cur->list);
            q_release_element(cur);
            N_del--;
            if (N_del == 0)
                flag = false;
        }
    }
=======

    element_t *cur, *safe;
    struct list_head *cut = head;
    LIST_HEAD(roll);
    list_for_each_entry_safe (cur, safe, head, list) {
        if (&safe->list != head && !strcmp(cur->value, safe->value))
            continue;

        if (cur->list.prev != cut) {
            LIST_HEAD(tmp);
            list_cut_position(&tmp, cut, &cur->list);
            list_splice(&tmp, &roll);
        }
        cut = safe->list.prev;
    }

    list_for_each_entry_safe (cur, safe, &roll, list)
        q_release_element(cur);

>>>>>>> 777d60dd
    return true;
}


/* Swap every two adjacent nodes */
void q_swap(struct list_head *head)
{
    // https://leetcode.com/problems/swap-nodes-in-pairs/
}

/* Reverse elements in queue */
void q_reverse(struct list_head *head) {}

/* Reverse the nodes of the list k at a time */
void q_reverseK(struct list_head *head, int k)
{
    // https://leetcode.com/problems/reverse-nodes-in-k-group/
}

/* Sort elements of queue in ascending/descending order */
void q_sort(struct list_head *head, bool descend) {}

/* Remove every node which has a node with a strictly less value anywhere to
 * the right side of it */
int q_ascend(struct list_head *head)
{
    // https://leetcode.com/problems/remove-nodes-from-linked-list/
    return 0;
}


void q_sort(struct list_head *head)
{
    /* Remove every node which has a node with a strictly greater value anywhere
     * to the right side of it */
    /*https://npes87184.github.io/2015-09-12-linkedListSort/ */
}

int q_descend(struct list_head *head)
{
    // https://leetcode.com/problems/remove-nodes-from-linked-list/
    return 0;
}

/* Merge all the queues into one sorted queue, which is in ascending/descending
 * order */
int q_merge(struct list_head *head, bool descend)
{
    // https://leetcode.com/problems/merge-k-sorted-lists/
    return 0;
}<|MERGE_RESOLUTION|>--- conflicted
+++ resolved
@@ -142,32 +142,6 @@
     // https://leetcode.com/problems/remove-duplicates-from-sorted-list-ii/
     if (!head)
         return false;
-<<<<<<< HEAD
-    element_t *cur, *new;
-    int N_del = 0;
-    bool flag = false; /*indicating end of duplicate string */
-    list_for_each_entry_safe (cur, new, head, list) {
-        /* break condition */
-        if (&new->list == head)
-            continue;
-        /* string conparison */
-        if (!strcmp(cur->value, new->value)) {
-            if (flag == false) {
-                N_del = 2;
-                flag = true;
-            } else
-                N_del++;
-        }
-        /* delete */
-        if (N_del > 0 && flag == true) {
-            list_del(&cur->list);
-            q_release_element(cur);
-            N_del--;
-            if (N_del == 0)
-                flag = false;
-        }
-    }
-=======
 
     element_t *cur, *safe;
     struct list_head *cut = head;
@@ -187,7 +161,6 @@
     list_for_each_entry_safe (cur, safe, &roll, list)
         q_release_element(cur);
 
->>>>>>> 777d60dd
     return true;
 }
 

--- conflicted
+++ resolved
@@ -153,11 +153,7 @@
             sys.exit(1)
 
 def usage(name):
-<<<<<<< HEAD
-    print("Usage: %s [-h] [-p PROG] [-t TID] [-v VLEVEL] [--valgrind] [-c] [--group-output]" % name)
-=======
-    print("Usage: %s [-h] [-p PROG] [-t TID] [-v LEVEL] [--valgrind] [-c]" % name)
->>>>>>> 77d8deb4
+    print("Usage: %s [-h] [-p PROG] [-t TID] [-v LEVEL] [--valgrind] [-c] [--group-output]" % name)
     print("  -h        Print this message")
     print("  -p PROG   Program to test")
     print("  -t TID    Trace ID to test")
